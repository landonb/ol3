<ul id="testlist">
    <li>BaseTypes.html</li>
    <li>BaseTypes/Bounds.html</li>
    <li>BaseTypes/Class.html</li>
    <li>BaseTypes/Date.html</li>
    <li>BaseTypes/Element.html</li>
    <li>BaseTypes/LonLat.html</li>
    <li>BaseTypes/Pixel.html</li>
    <li>BaseTypes/Size.html</li>
    <li>Console.html</li>
    <li>Control.html</li>
    <li>Control/Attribution.html</li>
    <li>Control/ArgParser.html</li>
    <li>Control/Button.html</li>
    <li>Control/DragFeature.html</li>
    <li>Control/DragPan.html</li>
    <li>Control/DrawFeature.html</li>
    <li>Control/EditingToolbar.html</li>
    <li>Control/Geolocate.html</li>
    <li>Control/GetFeature.html</li>
    <li>Control/Graticule.html</li>
    <li>Control/KeyboardDefaults.html</li>
    <li>Control/LayerSwitcher.html</li>
    <li>Control/Measure.html</li>
    <li>Control/ModifyFeature.html</li>
    <li>Control/MousePosition.html</li>
    <li>Control/Navigation.html</li>
    <li>Control/NavigationHistory.html</li>
    <li>Control/NavToolbar.html</li>
    <li>Control/OverviewMap.html</li>
    <li>Control/Panel.html</li>
    <li>Control/PanZoom.html</li>
    <li>Control/PanZoomBar.html</li>
    <li>Control/Permalink.html</li>
    <li>Control/PinchZoom.html</li>
    <li>Control/Scale.html</li>
    <li>Control/ScaleLine.html</li>
    <li>Control/SelectFeature.html</li>
    <li>Control/Snapping.html</li>
    <li>Control/Split.html</li>
    <li>Control/TouchNavigation.html</li>
    <li>Control/TransformFeature.html</li>
    <li>Control/WMSGetFeatureInfo.html</li>
    <li>Control/WMTSGetFeatureInfo.html</li>
    <li>Control/PanPanel.html</li>
    <li>Control/SLDSelect.html</li>
    <li>Events.html</li>
    <li>Extras.html</li>
    <li>Feature.html</li>
    <li>Feature/Vector.html</li>
    <li>Filter.html</li>
    <li>Filter/Comparison.html</li>
    <li>Filter/FeatureId.html</li>
    <li>Filter/Logical.html</li>
    <li>Filter/Spatial.html</li>
    <li>Format.html</li>
    <li>Format/Atom.html</li>
    <li>Format/ArcXML.html</li>
    <li>Format/XML/VersionedOGC.html</li>
    <li>Format/ArcXML/Features.html</li>
    <li>Format/CQL.html</li>
    <li>Format/GeoJSON.html</li>
    <li>Format/GeoRSS.html</li>
    <li>Format/GML.html</li>
    <li>Format/GML/v2.html</li>
    <li>Format/GML/v3.html</li>
    <li>Format/GPX.html</li>
    <li>Format/JSON.html</li>
    <li>Format/KML.html</li>
    <li>Format/OSM.html</li>
    <li>Format/Text.html</li>
    <li>Format/SLD.html</li>
    <li>Format/SLD/v1_0_0.html</li>
    <li>Format/Filter.html</li>
    <li>Format/Filter/v1.html</li>
    <li>Format/Filter/v1_0_0.html</li>
    <li>Format/Filter/v1_1_0.html</li>
    <li>Format/QueryStringFilter.html</li>
    <li>Format/WFS.html</li>
    <li>Format/WFSCapabilities.html</li>
    <li>Format/WFSCapabilities/v1.html</li>
    <li>Format/WFSDescribeFeatureType.html</li>
    <li>Format/WFST.html</li>
    <li>Format/WFST/v1.html</li>
    <li>Format/WFST/v1_0_0.html</li>
    <li>Format/WFST/v1_1_0.html</li>
    <li>Format/WKT.html</li>
    <li>Format/WMC.html</li>
    <li>Format/WMC/v1_1_0.html</li>
    <li>Format/WMC/v1.html</li>
    <li>Format/WMSCapabilities.html</li>
    <li>Format/WMSCapabilities/v1_1_1.html</li>
    <li>Format/WMSCapabilities/v1_1_1_WMSC.html</li>
    <li>Format/WMSCapabilities/v1_3_0.html</li>
    <li>Format/WMSDescribeLayer.html</li>
    <li>Format/WMSGetFeatureInfo.html</li>
    <li>Format/WMTSCapabilities.html</li>
    <li>Format/WMTSCapabilities/v1_0_0.html</li>
    <li>Format/WPSCapabilities/v1_0_0.html</li>
    <li>Format/WPSDescribeProcess.html</li>
    <li>Format/WPSExecute.html</li>
    <li>Format/CSWGetDomain.html</li>
    <li>Format/CSWGetDomain/v2_0_2.html</li>
    <li>Format/CSWGetRecords.html</li>
    <li>Format/CSWGetRecords/v2_0_2.html</li>
    <li>Format/SOSCapabilities/v1_0_0.html</li>
    <li>Format/SOSGetObservation.html</li>
    <li>Format/SOSGetFeatureOfInterest.html</li>
    <li>Format/OWSContext/v0_3_1.html</li>
    <li>Format/OWSCommon/v1_0_0.html</li>
    <li>Format/OWSCommon/v1_1_0.html</li>
    <li>Format/OGCExceptionReport.html</li>
    <li>Format/XLS/v1_1_0.html</li>
    <li>Format/WCSGetCoverage.html</li>
    <li>Format/XML.html</li>
    <li>Geometry.html</li>
    <li>Geometry/Collection.html</li>
    <li>Geometry/Curve.html</li>
    <li>Geometry/LinearRing.html</li>
    <li>Geometry/LineString.html</li>
    <li>Geometry/MultiLineString.html</li>
    <li>Geometry/MultiPoint.html</li>
    <li>Geometry/MultiPolygon.html</li>
    <li>Geometry/Point.html</li>
    <li>Geometry/Polygon.html</li>
    <li>Geometry/Rectangle.html</li>
    <li>Geometry/Surface.html</li>
    <li>Handler.html</li>
    <li>Handler/Box.html</li>
    <li>Handler/Click.html</li>
    <li>Handler/Drag.html</li>
    <li>Handler/Pinch.html</li>
    <li>Handler/Feature.html</li>
    <li>Handler/Hover.html</li>
    <li>Handler/Keyboard.html</li>
    <li>Handler/MouseWheel.html</li>
    <li>Handler/Path.html</li>
    <li>Handler/Point.html</li>
    <li>Handler/Polygon.html</li>
    <li>Handler/RegularPolygon.html</li>
    <li>Icon.html</li>
    <li>Lang.html</li>
    <li>Layer.html</li>
    <li>Layer/ArcIMS.html</li> 
    <li>Layer/ArcGIS93Rest.html</li>
    <li>Layer/ArcGISCache.html</li>
    <li>Layer/Bing.html</li>
    <li>Layer/EventPane.html</li>
    <li>Layer/FixedZoomLevels.html</li>
    <li>Layer/GeoRSS.html</li>
    <li>Layer/Google.html</li>
    <li>Layer/Google/v3.html</li>
    <li>Layer/Grid.html</li>
    <li>Layer/HTTPRequest.html</li>
    <li>Layer/Image.html</li>
    <li>Layer/KaMap.html</li>
    <li>Layer/MapGuide.html</li>
    <li>Layer/MapServer.html</li>
    <li>Layer/Markers.html</li>
    <li>Layer/PointGrid.html</li>
    <li>Layer/PointTrack.html</li>
    <li>Layer/SphericalMercator.html</li>
    <li>Layer/Text.html</li>
    <li>Layer/TileCache.html</li>
    <li>Layer/TMS.html</li>
    <li>Layer/Vector.html</li>
    <li>Layer/Vector/RootContainer.html</li>
    <li>Layer/WMS.html</li>
    <li>Layer/WMTS.html</li>
    <li>Layer/WrapDateLine.html</li>
    <li>Layer/XYZ.html</li>
    <li>Map.html</li>
    <li>Marker.html</li>
    <li>Marker/Box.html</li>
    <li>OpenLayers1.html</li>
    <li>OpenLayers2.html</li>
    <li>OpenLayers3.html</li>
    <li>OpenLayers4.html</li>
    <li>OpenLayersJsFiles.html</li>
    <li>Popup.html</li>
    <li>Popup/Anchored.html</li>
    <li>Popup/AnchoredBubble.html</li>
    <li>Popup/FramedCloud.html</li>
    <li>Projection.html</li>
    <li>Protocol.html</li>
    <li>Protocol/HTTP.html</li>
    <li>Protocol/Script.html</li>
    <li>Protocol/SQL.html</li>
    <li>Protocol/WFS.html</li>
    <li>Protocol/SOS.html</li>
    <li>Renderer.html</li>
    <li>Renderer/Canvas.html</li>
    <li>Renderer/Elements.html</li>
    <li>Renderer/SVG.html</li>
    <li>Renderer/SVG2.html</li>
    <li>Renderer/VML.html</li>
    <li>Request.html</li>
    <li>Request/XMLHttpRequest.html</li>
    <li>Rule.html</li>
    <li>Strategy.html</li>
    <li>Strategy/BBOX.html</li>
    <li>Strategy/Cluster.html</li>
    <li>Strategy/Filter.html</li>
    <li>Strategy/Fixed.html</li>
    <li>Strategy/Paging.html</li>
    <li>Strategy/Save.html</li>
    <li>Strategy/Refresh.html</li>
    <li>Style.html</li>
    <li>Style2.html</li>
    <li>StyleMap.html</li>
    <li>Symbolizer.html</li>
    <li>Symbolizer/Line.html</li>
    <li>Symbolizer/Point.html</li>
    <li>Symbolizer/Polygon.html</li>
    <li>Symbolizer/Raster.html</li>
    <li>Symbolizer/Text.html</li>
    <li>Tile.html</li>
    <li>Tile/Image.html</li>
    <li>Tile/Image/IFrame.html</li>
    <li>Tween.html</li>
    <li>Kinetic.html</li>
    <li>Util.html</li>
    <li>deprecated/Ajax.html</li>
    <li>deprecated/BaseTypes/Class.html</li>
    <li>deprecated/BaseTypes/Element.html</li>
    <li>deprecated/Control/MouseToolbar.html</li>
    <li>deprecated/Layer/GML.html</li>
    <li>deprecated/Layer/MapServer/Untiled.html</li>
    <li>deprecated/Layer/MultiMap.html</li>
    <li>deprecated/Layer/WFS.html</li>
    <li>deprecated/Layer/WMS.html</li>
    <li>deprecated/Layer/WMS/Post.html</li>
<<<<<<< HEAD
    <li>deprecated/Protocol/SQL/Gears.html</li>
=======
    <li>deprecated/Layer/Yahoo.html</li>
>>>>>>> 2f802750
    <li>deprecated/Tile/WFS.html</li>
</ul><|MERGE_RESOLUTION|>--- conflicted
+++ resolved
@@ -230,10 +230,7 @@
     <li>deprecated/Layer/WFS.html</li>
     <li>deprecated/Layer/WMS.html</li>
     <li>deprecated/Layer/WMS/Post.html</li>
-<<<<<<< HEAD
     <li>deprecated/Protocol/SQL/Gears.html</li>
-=======
     <li>deprecated/Layer/Yahoo.html</li>
->>>>>>> 2f802750
     <li>deprecated/Tile/WFS.html</li>
 </ul>