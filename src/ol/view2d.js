--- conflicted
+++ resolved
@@ -4,14 +4,12 @@
 goog.provide('ol.View2D');
 goog.provide('ol.View2DProperty');
 
-<<<<<<< HEAD
+goog.require('goog.asserts');
 goog.require('goog.vec.Mat3');
 goog.require('goog.vec.Quaternion');
 goog.require('goog.vec.Vec3');
-=======
-goog.require('goog.asserts');
->>>>>>> 10b690b5
 goog.require('ol.Constraints');
+goog.require('ol.Coordinate');
 goog.require('ol.IView2D');
 goog.require('ol.IView3D');
 goog.require('ol.Projection');
@@ -20,15 +18,10 @@
 goog.require('ol.RotationConstraintType');
 goog.require('ol.Size');
 goog.require('ol.View');
-<<<<<<< HEAD
 goog.require('ol.View3D');
-goog.require('ol.animation');
-goog.require('ol.easing');
+goog.require('ol.coordinate');
 goog.require('ol.ellipsoid.WGS84');
-=======
-goog.require('ol.coordinate');
 goog.require('ol.extent');
->>>>>>> 10b690b5
 goog.require('ol.projection');
 goog.require('ol.vec.Mat3');
 
@@ -98,15 +91,12 @@
    * @private
    * @type {ol.Constraints}
    */
-<<<<<<< HEAD
-  this.constraints_ = ol.View2D.createConstraints_(view2DOptions);
-  if (goog.isDef(view2DOptions.view3D)) {
-    this._view3D = view2DOptions.view3D;
-  }
-=======
   this.constraints_ = new ol.Constraints(resolutionConstraint,
       rotationConstraint);
->>>>>>> 10b690b5
+
+  if (goog.isDef(options.view3D)) {
+    this._view3D = options.view3D;
+  }
 
 };
 goog.inherits(ol.View2D, ol.View);
@@ -409,7 +399,6 @@
 
 /**
  * @private
-<<<<<<< HEAD
  * @return {ol.IView3D} View 3D.
  */
 ol.View2D.prototype.createView3D_ = function() {
@@ -470,13 +459,9 @@
 
 /**
  * @private
- * @param {ol.View2DOptions} view2DOptions View2D options.
- * @return {ol.Constraints} Constraints.
-=======
  * @param {ol.View2DOptions} options View2D options.
  * @return {Array} Array of three elements: the resolution constraint,
  *     maxResolution, and minResolution.
->>>>>>> 10b690b5
  */
 ol.View2D.createResolutionConstraint_ = function(options) {
   var resolutionConstraint;
@@ -520,9 +505,7 @@
  */
 ol.View2D.createRotationConstraint_ = function(options) {
   // FIXME rotation constraint is not configurable at the moment
-<<<<<<< HEAD
-  var rotationConstraint = ol.RotationConstraint.createSnapToZero();
-  return new ol.Constraints(resolutionConstraint, rotationConstraint);
+  return ol.RotationConstraint.createSnapToZero();
 };
 
 
@@ -544,7 +527,4 @@
  * @return {ol.Coordinate|undefined} 3D map up.
  */
 ol.View2D.prototype.getUp = function() {
-=======
-  return ol.RotationConstraint.createSnapToZero();
->>>>>>> 10b690b5
 };